from __future__ import print_function, division
from functools import partial
import logging

import numpy as np
import scipy.sparse
import scipy.sparse.linalg

import proxmin
from proxmin.nmf import Steps_AS

from . import operators
from .proximal import build_prox_monotonic

# Set basestring in python 3
try:
    basestring
except NameError:
    basestring = str

logger = logging.getLogger("deblender.nmf")

def convolve_band(P, img):
    """Convolve a single band with the PSF
    """
    if isinstance(P, list) is False:
        return P.dot(img.T).T
    else:
        convolved = np.empty(img.shape)
        for b in range(img.shape[0]):
            convolved[b] = P[b].dot(img[b])
        return convolved

def get_peak_model(A, S, Tx, Ty, P=None, shape=None, k=None):
    """Get the model for a single source
    """
    # Allow the user to send full A,S, ... matrices or matrices for a single source
    if k is not None:
        Ak = A[:, k]
        Sk = S[k]
        if Tx is not None or Ty is not None:
            Txk = Tx[k]
            Tyk = Ty[k]
    else:
        Ak, Sk, Txk, Tyk = A, S.copy(), Tx, Ty
    # Check for a flattened or 2D array
    if len(Sk.shape)==2:
        Sk = Sk.flatten()
    B,N = Ak.shape[0], Sk.shape[0]
    model = np.zeros((B,N))

    # NMF without translation
    if Tx is None or Ty is None:
        if Tx is not None or Ty is not None:
            raise ValueError("Expected Tx and Ty to both be None or neither to be None")
        for b in range(B):
            if P is None:
                model[b] = A[b]*Sk
            else:
                model[b] = Ak[b] * P[b].dot(Sk)
    # NMF with translation
    else:
        if P is None:
            Gamma = Tyk.dot(Txk)
        for b in range(B):
            if P is not None:
                Gamma = Tyk.dot(P[b].dot(Txk))
            model[b] = Ak[b] * Gamma.dot(Sk)
    # Reshape the image into a 2D array
    if shape is not None:
        model = model.reshape((B, shape[0], shape[1]))
    return model

def get_model(A, S, Tx, Ty, P=None, shape=None):
    """Build the model for an entire blend
    """
    B,K,N = A.shape[0], A.shape[1], S.shape[1]
    if len(S.shape)==3:
        N = S.shape[1]*S.shape[2]
        S = S.reshape(K,N)
    model = np.zeros((B,N))

    if Tx is None or Ty is None:
        if Tx is not None or Ty is not None:
            raise ValueError("Expected Tx and Ty to both be None or neither to be None")
        model = A.dot(S)
        if P is not None:
            model = convolve_band(P, model)
        if shape is not None:
            model = model.reshape(B, shape[0], shape[1])
    else:
        for pk in range(K):
            for b in range(B):
                if P is None:
                    Gamma = Ty[pk].dot(Tx[pk])
                else:
                    Gamma = Ty[pk].dot(P[b].dot(Tx[pk]))
                model[b] += A[b,pk]*Gamma.dot(S[pk])
    if shape is not None:
        model = model.reshape(B, shape[0], shape[1])
    return model

def delta_data(A, S, data, Gamma, D, W=1):
    """Gradient of model with respect to A or S
    """
    B,K,N = A.shape[0], A.shape[1], S.shape[1]
    # We need to calculate the model for each source individually and sum them
    model = np.zeros((B,N))
    for pk in range(K):
        for b in range(B):
            model[b] += A[b,pk]*Gamma[pk][b].dot(S[pk])
    diff = W*(model-data)

    if D == 'S':
        result = np.zeros((K,N))
        for pk in range(K):
            for b in range(B):
                result[pk] += A[b,pk]*Gamma[pk][b].T.dot(diff[b])
    elif D == 'A':
        result = np.zeros((B,K))
        for pk in range(K):
            for b in range(B):
                result[b][pk] = diff[b].dot(Gamma[pk][b].dot(S[pk]))
    else:
        raise ValueError("Expected either 'A' or 'S' for variable `D`")
    return result

def prox_likelihood_A(A, step, S=None, Y=None, Gamma=None, prox_g=None, W=1):
    """A single gradient step in the likelihood of A, followed by prox_g.
    """
    return prox_g(A - step*delta_data(A, S, Y, D='A', Gamma=Gamma, W=W), step)

def prox_likelihood_S(S, step, A=None, Y=None, Gamma=None, prox_g=None, W=1):
    """A single gradient step in the likelihood of S, followed by prox_g.
    """
    return prox_g(S - step*delta_data(A, S, Y, D='S', Gamma=Gamma, W=W), step)

def prox_likelihood(X, step, Xs=None, j=None, Y=None, W=None, Gamma=None,
                    prox_S=None, prox_A=None):
    if j == 0:
        return prox_likelihood_A(X, step, S=Xs[1], Y=Y, Gamma=Gamma, prox_g=prox_A, W=W)
    else:
        return prox_likelihood_S(X, step, A=Xs[0], Y=Y, Gamma=Gamma, prox_g=prox_S, W=W)

def init_A(B, K, peaks=None, img=None):
    # init A from SED of the peak pixels
    if peaks is None:
        A = np.random.rand(B,K)
    else:
        assert img is not None
        assert len(peaks) == K
        A = np.zeros((B,K))
        for k in range(K):
            # Check for a garbage collector or source with no flux
            if peaks[k] is None:
                logger.warn("Using random A matrix for peak {0}".format(k))
                A[:,k] = np.random.rand(B)
            else:
                px,py = peaks[k]
                A[:,k] = img[:,int(py),int(px)]
                if np.sum(A[:,k])==0:
                    logger.warn("Peak {0} has no flux, using random A matrix".format(k))
                    A[:,k] = np.random.rand(B)
    # ensure proper normalization
    A = proxmin.operators.prox_unity_plus(A, 0)
    return A

def init_S(N, M, K, peaks=None, img=None):
    cx, cy = int(M/2), int(N/2)
    S = np.zeros((K, N*M))
    if img is None or peaks is None:
        S[:,cy*M+cx] = 1
    else:
        tiny = 1e-10
        for pk, peak in enumerate(peaks):
            if peak is None:
                logger.warn("Using random S matrix for peak {0}".format(pk))
                S[pk,:] = np.random.rand(N)
            else:
                px, py = peak
                S[pk, cy*M+cx] = np.abs(img[:,int(py),int(px)].mean()) + tiny
    return S

def adapt_PSF(psf, B, shape, threshold=1e-2):
    # Simpler for likelihood gradients if psf = const across B
    if len(psf.shape)==2: # single matrix
        return operators.getPSFOp(psf, shape, threshold=threshold)

    P_ = []
    for b in range(B):
        P_.append(operators.getPSFOp(psf[b], shape, threshold=threshold))
    return P_

def L_when_sought(L, Z, seeks):
    K = len(seeks)
    Ls = []
    for i in range (K):
        if seeks[i]:
            Ls.append(L)
        else:
            Ls.append(Z)
    return Ls

def get_constraint_op(constraint, shape, seeks, useNearest=True):
    """Get appropriate constraint operator
    """
    N,M = shape
    if constraint is None:
        return None
    elif constraint=="m":
        return None
    elif constraint == "M":
        # block diagonal matrix to run single dot operation on all components
        # with seek == True
        L = operators.getRadialMonotonicOp((N,M), useNearest=useNearest)
        Z = operators.getIdentityOp((N,M))
        LB = scipy.sparse.block_diag(L_when_sought(L, Z, seeks))
    elif constraint == "S":
        L = operators.getSymmetryOp((N,M))
        Z = operators.getZeroOp((N,M))
        LB = scipy.sparse.block_diag(L_when_sought(L, Z, seeks))
    elif constraint =="X":
        cx = int(shape[1]/2)
        L = proxmin.operators.get_gradient_x(shape, cx)
        Z = operators.getIdentityOp((N,M))
    elif constraint =="Y":
        cy = int(shape[0]/2)
        L = proxmin.operators.get_gradient_y(shape, cy)
        Z = operators.getIdentityOp((N,M))
    # Create the matrix adapter for the operator
    LB = scipy.sparse.block_diag(L_when_sought(L, Z, seeks))
    return proxmin.utils.MatrixAdapter(LB, axis=1)

def translate_psfs(shape, peaks, B, P, threshold=1e-8):
    # Initialize the translation operators
    K = len(peaks)
    Tx = []
    Ty = []
    cx, cy = int(shape[1]/2), int(shape[0]/2)
    for pk, (px, py) in enumerate(peaks):
        dx = cx - px
        dy = cy - py
        tx, ty, _ = operators.getTranslationOp(dx, dy, shape, threshold=threshold)
        Tx.append(tx)
        Ty.append(ty)

    # TODO: This is only temporary until we fit for dx, dy
    Gamma = []
    for pk in range(K):
        if P is None:
            gamma = [Ty[pk].dot(Tx[pk])]*B
        else:
            gamma = []
            for b in range(B):
                g = Ty[pk].dot(P[b].dot(Tx[pk]))
                gamma.append(g)
        Gamma.append(gamma)
    return Tx, Ty, Gamma

def oddify(shape, truncate=False):
    """Get an odd number of rows and columns
    """
    if shape is None:
        shape = img.shape
    B,N,M = shape
    if N % 2 == 0:
        if truncate:
            N -= 1
        else:
            N += 1
    if M % 2 == 0:
        if truncate:
            M -= 1
        else:
            M += 1
    return B, N, M

def reshape_img(img, new_shape=None, truncate=False, fill=0):
    """Ensure that the image has an odd number of rows and columns
    """
    if new_shape is None:
        new_shape = oddify(img.shape, truncate)

    if img.shape != new_shape:
        B,N,M = img.shape
        _B,_N,_M = new_shape
        if B != _B:
            raise ValueError("The old and new shape must have the same number of bands")
        if truncate:
            _img = img[:,:_N, :_M]
        else:
            if fill==0:
                _img = np.zeros((B,_N,_M))
            else:
                _img = np.empty((B,_N,_M))
                _img[:] = fill
            _img[:,:N,:M] = img[:]
    else:
        _img = img
    return _img

def deblend(img,
            peaks=None,
            constraints=None,
            weights=None,
            psf=None,
            max_iter=1000,
            sky=None,
            l0_thresh=None,
            l1_thresh=None,
            e_rel=1e-3,
            psf_thresh=1e-2,
            monotonicUseNearest=False,
            traceback=False,
            translation_thresh=1e-8,
            prox_A=None,
            prox_S=None,
            slack = 0.9,
            update_order=None,
            steps_g=None,
            steps_g_update='steps_f',
            truncate=False):

    # vectorize image cubes
    B,N,M = img.shape
    
    # Ensure that the image has an odd number of rows and columns
    _img = reshape_img(img, truncate=truncate)
    if _img.shape != img.shape:
        logger.warn("Reshaped image from {0} to {1}".format(img.shape, _img.shape))
        if weights is not None:
            _weights = reshape_img(weights, _img.shape, truncate=truncate)
        if sky is not None:
            _sky = reshape_img(sky, _img.shape, truncate=truncate)
        B,N,M = _img.shape
    else:
        _img = img
        _weights = weights
        _sky = sky

    K = len(peaks)
    if sky is None:
        Y = _img.reshape(B,N*M)
    else:
        Y = (_img-_sky).reshape(B,N*M)
    if weights is None:
        W = Wmax = 1,
    else:
        W = _weights.reshape(B,N*M)
        Wmax = np.max(W)
    if psf is None:
        P_ = psf
    else:
        P_ = adapt_PSF(psf, B, (N,M), threshold=psf_thresh)
    logger.debug("Shape: {0}".format((N,M)))

    # init matrices
    A = init_A(B, K, img=_img, peaks=peaks)
    S = init_S(N, M, K, img=_img, peaks=peaks)
    Tx, Ty, Gamma = translate_psfs((N,M), peaks, B, P_, threshold=1e-8)

    # constraints on S: non-negativity or L0/L1 sparsity plus ...
    if prox_S is None:
        if l0_thresh is None and l1_thresh is None:
            prox_S = proxmin.operators.prox_plus
        else:
            # L0 has preference
            if l0_thresh is not None:
                if l1_thresh is not None:
                    logger.warn("warning: l1_thresh ignored in favor of l0_thresh")
                prox_S = partial(proxmin.operators.prox_hard, thresh=l0_thresh)
            else:
                prox_S = partial(proxmin.operators.prox_soft_plus, thresh=l1_thresh)

    # Constraint on A: projected to non-negative numbers that sum to one
    if prox_A is None:
        prox_A = proxmin.operators.prox_unity_plus

    # Load linear operator constraints: the g functions
    if constraints is not None:

        # same constraints for every object?
        seeks = {} # component k seeks constraint[c]
        if isinstance(constraints, basestring):
            for c in constraints:
                seeks[c] = [True] * K
        else:
            assert hasattr(constraints, '__iter__') and len(constraints) == K
            for i in range(K):
                if constraints[i] is not None:
                    for c in constraints[i]:
                        if c not in seeks.keys():
                            seeks[c] = [False] * K
                        seeks[c][i] = True

        all_types = "SMmXY"
        for c in seeks.keys():
            if c not in all_types:
                    err = "Each constraint should be None or in {0} but received '{1}'"
                    raise ValueError(err.format([cn for cn in all_types], c))

        linear_constraints = {
            "M": proxmin.operators.prox_plus,  # positive gradients
            "S": proxmin.operators.prox_zero,  # zero deviation of mirrored pixels
            "X": proxmin.operators.prox_plus, # positive X gradient
            "Y": proxmin.operators.prox_plus, # positive Y gradient
        }
        # expensive to build, only do if requested
        if "m" in seeks.keys():
            linear_constraints["m"] = build_prox_monotonic((N,M), seeks["m"], prox_chain=prox_S)

        # Proximal Operator for each constraint
        proxs_g = [None, # no additional A constraints (yet)
                   [linear_constraints[c] for c in seeks.keys()] # S constraints
                   ]
        # Linear Operator for each constraint
        Ls = [[None], # none need for A
              [get_constraint_op(c, (N,M), seeks[c], useNearest=monotonicUseNearest) for c in seeks.keys()]
              ]

    else:
        proxs_g = [proxmin.operators.prox_id] * 2
        Ls = [None] * 2

    logger.debug("prox_A: {0}".format(prox_A))
    logger.debug("prox_S: {0}".format(prox_S))
    logger.debug("proxs_g: {0}".format(proxs_g))
    logger.debug("steps_g: {0}".format(steps_g))
    logger.debug("steps_g_update: {0}".format(steps_g_update))
    logger.debug("Ls: {0}".format(Ls))

    # define objective function with strict_constraints
    f = partial(prox_likelihood, Y=Y, W=W, Gamma=Gamma, prox_S=prox_S, prox_A=prox_A)

    # create stepsize callback, needs max of W
<<<<<<< HEAD
    steps_f = Steps_AS(Wmax=Wmax)
=======
    if W is not None:
        Wmax = W.max()
    else:
        W = Wmax = 1
    steps_f = Steps_AS(Wmax=Wmax, slack=slack, update_order=update_order)
>>>>>>> 0115b004

    # run the NMF with those constraints
    Xs = [A, S]
    res = proxmin.algorithms.glmm(Xs, f, steps_f, proxs_g, steps_g=steps_g, Ls=Ls, update_order=update_order, steps_g_update=steps_g_update, max_iter=max_iter, e_rel=e_rel, traceback=traceback)

    if not traceback:
        A, S = res
        tr = None
    else:
        [A, S], tr = res

    # create the model and reshape to have shape B,N,M
    model = get_model(A, S, Tx, Ty, P_, (N,M))
    S = S.reshape(K,N,M)

    return A, S, model, P_, Tx, Ty, tr<|MERGE_RESOLUTION|>--- conflicted
+++ resolved
@@ -433,15 +433,7 @@
     f = partial(prox_likelihood, Y=Y, W=W, Gamma=Gamma, prox_S=prox_S, prox_A=prox_A)
 
     # create stepsize callback, needs max of W
-<<<<<<< HEAD
-    steps_f = Steps_AS(Wmax=Wmax)
-=======
-    if W is not None:
-        Wmax = W.max()
-    else:
-        W = Wmax = 1
     steps_f = Steps_AS(Wmax=Wmax, slack=slack, update_order=update_order)
->>>>>>> 0115b004
 
     # run the NMF with those constraints
     Xs = [A, S]
