import autograd.numpy as np
from autograd.extend import defvjp, primitive

from .model import Model
from . import interpolation
from .parameter import Parameter
from . import fft
from .bbox import Box, overlapped_slices
from scarlet.operators_pybind11 import apply_filter


class Renderer(Model):
    def __init__(self, data_frame, model_frame, *parameters):
        self.data_frame = data_frame
        self.model_frame = model_frame
        # mapping of model to data frame channels
        self.channel_map = self.get_channel_map(data_frame, model_frame)

        super().__init__(*parameters)

    # renderer is a parameterized transformation function
    def __call__(self, model, *parameters):
        self.transform = self.get_model(*parameters)
        return self.transform(model)

    def get_channel_map(self, data_frame, model_frame):
        """Compute the mapping between channels in the model frame and this observation

        Parameters
        ----------
        model_frame: a `scarlet.Frame` instance
            The frame to match

        Returns
        -------
        channel_map: None, slice, or array
            None for identical channels in both frames; slice for concatenated channels;
            array for linear mapping of model channels onto observation channels
        """

        if list(data_frame.channels) == list(model_frame.channels):
            return None

        channel_map = [
            list(model_frame.channels).index(c) for c in list(data_frame.channels)
        ]
        min_channel = min(channel_map)
        max_channel = max(channel_map)
        if max_channel + 1 - min_channel == len(channel_map):
            channel_map = slice(min_channel, max_channel + 1)
        return channel_map

        # full-fledged linear mixing model to allow for spectrophotometry later
        channel_map = np.zeros((data_frame.C, model_frame.C))
        for i, c in enumerate(list(data_frame.channels)):
            j = list(model_frame.channels).index(c)
            assert j != -1, f"Could not find channel {c} in model frame"
            channel_map[i, j] = 1
            # TODO: for overlap computation:
            # * turn channels into dict channel['g'] = (lambdas, R_lambdas)
            # * extrapolate obs R_lambda onto model lambdas
            # * compute np.dot(model_R_lambda, obs_R_lambda) for every
            #   combination of obs and model channels
        return channel_map

    def map_channels(self, model):
        """Map to model channels onto the observation channels

        Parameters
        ----------
        model: array
            The hyperspectral model

        Returns
        -------
        obs_model: array
            `model` mapped onto the observation channels
        """
        if self.channel_map is None:
            return model
        if isinstance(self.channel_map, slice):
            return model[self.channel_map]
        return np.dot(self.channel_map, model)


class NullRenderer(Renderer):
    def __init__(self, data_frame, model_frame):
        super().__init__(data_frame, model_frame)

    def get_model(*parameters):
        def nothing(model):
            return model

        return nothing


@primitive
def convolve(image, psf, bounds):
    """Convolve an image with a PSF in real space
    """
    result = np.empty(image.shape, dtype=image.dtype)
    for band in range(len(image)):
        if hasattr(image[band], "_value"):
            # This is an ArrayBox
            img = image[band]._value
        else:
            img = image[band]
        apply_filter(
            img,
            psf[band].reshape(-1),
            bounds[0],
            bounds[1],
            bounds[2],
            bounds[3],
            result[band],
        )
    return result


def _grad_convolve(convolved, image, psf, slices):
    """Gradient of a real space convolution
    """
    return lambda input_grad: convolve(input_grad, psf[:, ::-1, ::-1], slices)


# Register this function in autograd
defvjp(convolve, _grad_convolve)

# match the spatial shapes of model and data


@primitive
def match_shape(model, data_frame, slices):
    data_slices, model_slices = slices
    data_shape = data_frame.shape

    # check if data get sliced
    if any(
        [
            data_slices[d].stop - data_slices[d].start != data_shape[d]
            for d in range(-2, 0)
        ]
    ):
        matched = np.zeros(data_frame.shape, dtype=data_frame.dtype)
        matched[data_slices] = model[model_slices]
        return matched

    return model[model_slices]


def _grad_match_shape(upstream_grad, model, data_frame, slices):
    # just slices gradients like the model
    data_slices, model_slices = slices

    def result(upstream_grad):
        _result = np.zeros(model.shape, dtype=model.dtype)
        _result[model_slices] = upstream_grad[data_slices]
        return _result

    return result


defvjp(match_shape, _grad_match_shape)

<<<<<<< HEAD

class ConvolutionRenderer(Renderer):
=======
>>>>>>> 36e46a04

class ConvolutionRenderer(Renderer):
    def __init__(
        self,
        data_frame,
        model_frame,
        *parameters,
        convolution_type="fft",
        padding=10,
        psf_shift=None,
    ):

        if psf_shift is not None:
            psf_shift = Parameter(psf_shift, name="psf_shift", step=1.0e-2)
            parameters = (*parameters, psf_shift)

        super().__init__(data_frame, model_frame, *parameters)

        assert convolution_type in [
            "real",
            "fft",
        ], "`convolution` must be either 'real' or 'fft'"
        self._convolution_type = convolution_type

        # 2D spatial region covered by data
        pixel_in_model_frame = data_frame.convert_pixel_to(model_frame)
        # since there cannot be rotation or scaling, it's only translation
        ll = np.round(pixel_in_model_frame.min(axis=0)).astype("int")
        ur = np.round(pixel_in_model_frame.max(axis=0)).astype("int") + 1
        bounds = (ll[0], ur[0]), (ll[1], ur[1])
        # properly treats truncation in both boxes
        data_box = model_frame.bbox[0] @ Box.from_bounds(*bounds)
        self.slices = overlapped_slices(data_box, model_frame.bbox)

        # construct diff kernel
        psf_fft = fft.Fourier(data_frame.psf.get_model().astype(model_frame.dtype))
        model_psf_fft = fft.Fourier(
            model_frame.psf.get_model().astype(model_frame.dtype)
        )
        self.diff_kernel = fft.match_psf(psf_fft, model_psf_fft, padding=padding)

    @property
    def convolution_bounds(self):
        """Build the slices needed for convolution in real space
        """
        if not hasattr(self, "_convolution_bounds"):
            coords = interpolation.get_filter_coords(self.diff_kernel[0])
            self._convolution_bounds = interpolation.get_filter_bounds(
                coords.reshape(-1, 2)
            )
        return self._convolution_bounds

    def convolve(self, model, convolution_type=None, psf_shift=None):
        """Convolve the model in a single band
        """
        if convolution_type is None:
            convolution_type = self._convolution_type
        if psf_shift is not None:
<<<<<<< HEAD
            kernel = fft.shift(self.diff_kernel.image,
                               psf_shift,
                               fft_shape=None,
                               axes=(-2, -1),
                               return_Fourier=True)
=======
            kernel = fft.shift(
                self.diff_kernel.image,
                psf_shift,
                fft_shape=None,
                axes=(-2, -1),
                return_Fourier=True,
            )
>>>>>>> 36e46a04
        else:
            kernel = self.diff_kernel.image
        if convolution_type == "real":
            result = convolve(model, kernel, self.convolution_bounds)
        elif convolution_type == "fft":
            result = fft.convolve(fft.Fourier(model), kernel, axes=(1, 2)).image
        else:
            raise ValueError(
                "`convolution` must be either 'real' or 'fft', got {}".format(
                    convolution_type
                )
            )

        return result

    def __call__(self, model, *parameters):
        self.transform = self.get_model(*parameters)
        return self.transform(model, *parameters)

    def get_model(self, *parameters):
        def transform(model, *parameters):
            # restrict to observed channels
            model_ = self.map_channels(model)
            # get the shift
            shift = self.get_parameter("psf_shift", *parameters)
<<<<<<< HEAD
            if len(shift) == 0:
                shift = None
=======
>>>>>>> 36e46a04
            # convolve observed channels
            model_ = self.convolve(model_, psf_shift=shift)
            # adjust spatial shapes
            model_ = match_shape(model_, self.data_frame, self.slices)
            return model_

        return transform


class ResolutionRenderer(Renderer):
    def __init__(self, data_frame, model_frame, padding=10):

        super().__init__(data_frame, model_frame)

        # check if data is rotated wrt to model_frame
        self.angle, self.h = interpolation.get_angles(data_frame.wcs, model_frame.wcs)
        self.isrot = (np.abs(self.angle[1]) ** 2) > np.finfo(float).eps

        # Get pixel coordinates alinged with x and y axes  of this observation
        # in model frame
        lr_shape = data_frame.shape[1:]
        pixels = np.stack((np.arange(lr_shape[0]), np.arange(lr_shape[1])), axis=1)
        coord_hr = data_frame.convert_pixel_to(model_frame, pixel=pixels)

        # TODO: should coords define a _slices_for_model/data?
        # lr_inside_hr = model_frame.bbox.contains(coord_hr)

        # compute diff kernel in model_frame pixels
        diff_psf, psf_lr_hr = self.build_diffkernel(data_frame, model_frame)

        # 1D convolutions convolutions of the model are done along the smaller axis, therefore,
        # psf is convolved along the frame's longer axis.
        # the smaller frame axis:
        self.small_axis = data_frame.Nx <= data_frame.Ny

        self._fft_shape = fft._get_fft_shape(
            psf_lr_hr, np.zeros(model_frame.shape), padding=3, axes=[-2, -1], max=False,
        )
        # Cutting diff_psf if needded and keeping the parity
        if (self._fft_shape[-2] < diff_psf.shape[-2]) or (
            self._fft_shape[-1] < diff_psf.shape[-1]
        ):
            diff_psf = fft._centered(
                diff_psf, np.array([diff_psf.shape[0] + 1, *self._fft_shape]) - 1
            )

        self.diff_kernel = fft.Fourier(
            fft._pad(diff_psf.image, self._fft_shape, axes=(-2, -1))
        )

        # Center of the FFT shape for matched diff kernel
        center_y = int(
            self._fft_shape[0] / 2.0 - (self._fft_shape[0] - model_frame.Ny) / 2.0
        ) + ((self._fft_shape[0] % 2) != 0) * ((model_frame.Ny % 2) == 0)
        center_x = int(
            self._fft_shape[1] / 2.0 - (self._fft_shape[1] - model_frame.Nx) / 2.0
        ) - ((self._fft_shape[1] % 2) != 0) * ((model_frame.Nx % 2) == 0)

        # Compute the shifts of all LR pixels into centered HR coord
        # 1 ) aligned case
        if not self.isrot:
            axes = [int(not self.small_axis) + 1]
            self.shifts = coord_hr.T
            self.shifts[0] -= center_y
            self.shifts[1] -= center_x
            self.other_shifts = np.copy(self.shifts)
        # 2) rotated case
        else:
            # Unrotated coordinates:
            Y_unrot = (
                (coord_hr[:, 0] - center_y) * self.angle[0] -
                (coord_hr[:, 1] - center_x) * self.angle[1]
            ).reshape(lr_shape)
            X_unrot = (
                (coord_hr[:, 1] - center_x) * self.angle[0] +
                (coord_hr[:, 0] - center_y) * self.angle[1]
            ).reshape(lr_shape)

            # Removing redundancy
            self.Y_unrot = Y_unrot[:, 0]
            self.X_unrot = X_unrot[0, :]

            if self.small_axis:
                self.shifts = np.array(
                    [self.Y_unrot * self.angle[0], self.Y_unrot * self.angle[1]]
                )
                self.other_shifts = np.array(
                    [-self.angle[1] * self.X_unrot, self.angle[0] * self.X_unrot, ]
                )
            else:
                self.shifts = np.array(
                    [-self.angle[1] * self.X_unrot, self.angle[0] * self.X_unrot, ]
                )
                self.other_shifts = np.array(
                    [self.Y_unrot * self.angle[0], self.Y_unrot * self.angle[1], ]
                )

            axes = (1, 2)

        # Computes the resampling/convolution matrix
        resconv_op = self.sinc_shift(self.diff_kernel, self.shifts, axes)
        self._resconv_op = np.array(resconv_op, dtype=model_frame.dtype) * self.h ** 2

        if self.isrot:
            self._resconv_op = self._resconv_op.reshape(*self._resconv_op.shape[:2], -1)
        elif self.small_axis:
            self._resconv_op = self._resconv_op.reshape(*self._resconv_op.shape[:2], -1)
        else:
            self._resconv_op = self._resconv_op.reshape(
                self._resconv_op.shape[0], -1, self._resconv_op.shape[-1]
            )

    def build_diffkernel(self, data_frame, model_frame):
        """Builds the differential convolution kernel between the observation and the model psf

        Parameters
        ----------
        model_frame: Frame object
            the frame of the model
        Returns
        -------
        diff_psf: array
            the differential psf between observation and frame psf.
        """
        # Compute diff kernel at hr
        wcs_hr = model_frame.wcs
        wcs_lr = data_frame.wcs

        # PSF models
        psf_hr = model_frame.psf.get_model()
        psf_lr = data_frame.psf.get_model().astype(model_frame.dtype)

        # Computes spatially matching observation and model psf. The observation psf is also resampled \\
        # to the model frame resolution
        # Odd pad shape
        pad_shape = (
            np.array(
                (self.data_frame.shape[-2:] + np.array(psf_lr.shape[-2:])) / 2
            ).astype(int) *
            2 +
            1
        )
        h_lr = interpolation.get_pixel_size(interpolation.get_affine(wcs_lr))
        h_hr = interpolation.get_pixel_size(interpolation.get_affine(wcs_hr))

        # Interpolation of the low res psf
        # TODO: isn't that just inverse of self.angle, self.h?
        angle, h_ratio = interpolation.get_angles(wcs_hr, wcs_lr)
        psf_lr_hr = interpolation.sinc_interp_inplace(
            psf_lr, h_lr, h_hr, angle, pad_shape=pad_shape
        )

        # Normalisation
        psf_hr /= np.sum(psf_hr)
        psf_lr_hr /= np.sum(psf_lr_hr)

        # build diff kernel in Fourier space
        diff_psf = fft.match_psf(fft.Fourier(psf_lr_hr), fft.Fourier(psf_hr))

        return diff_psf, psf_hr

    def sinc_shift(self, imgs, shifts, axes):
        """Performs 2 1D sinc convolutions and shifting along one rotated axis in Fourier space.

        Parameters
        ----------
        imgs: Fourier
            a Fourier object of 2D data to sinc convolve and shift
            to the adequate shape.
        shifts: array
            an array of the shift values for each line and columns of data in imgs
        axes: array
            Optional argument that specifies the axes along which to apply sinc convolution.

        Returns
        -------
        result: array
            the shifted and sinc convolved array in configuration space
        """
        # fft
        axes = tuple(np.array(axes) - 1)
        fft_shape = np.array(self._fft_shape)[tuple([axes])]
        imgs_fft = imgs.fft(fft_shape, np.array(axes) + 1)
        transformed_shape = np.array(imgs_fft.shape[1:])
        transformed_shape[tuple([axes])] = fft_shape

        # frequency sampling
        if len(axes) == 1:
            shifter = np.array(interpolation.mk_shifter(self._fft_shape, real=True))
        else:
            shifter = np.array(interpolation.mk_shifter(self._fft_shape))
        # Shift
        if 0 in axes:
            # Fourier shift
            shishift = np.exp(shifter[0][np.newaxis, :] * shifts[0][:, np.newaxis])
            imgs_shiftfft = (
                imgs_fft[:, np.newaxis, :, :] * shishift[np.newaxis, :, :, np.newaxis]
            )
            fft_axes = [len(imgs_shiftfft.shape) - 2]
            # Shift along the x-axis
            if 1 in axes:
                # Fourier shift
                shishift = np.exp(shifter[1][np.newaxis, :] * shifts[1][:, np.newaxis])
                imgs_shiftfft = imgs_shiftfft * shishift[np.newaxis, :, np.newaxis, :]
                fft_axes = np.array(axes) + len(imgs_shiftfft.shape) - 2
            inv_shape = tuple(imgs_shiftfft.shape[:2]) + tuple(transformed_shape)

        elif 1 in axes:
            # Fourier shift
            shishift = np.exp(shifter[1][:, np.newaxis] * shifts[1][np.newaxis, :])
            imgs_shiftfft = (
                imgs_fft[:, :, :, np.newaxis] * shishift[np.newaxis, np.newaxis, :, :]
            )
            inv_shape = (
                tuple([imgs_shiftfft.shape[0]]) +
                tuple(transformed_shape) +
                tuple([imgs_shiftfft.shape[-1]])
            )
            fft_axes = [len(imgs_shiftfft.shape) - 2]

        # Inverse Fourier transform.
        # The n-dimensional transform could pose problem for very large data
        op = fft.Fourier.from_fft(imgs_shiftfft, fft_shape, inv_shape, fft_axes).image
        return op

    def get_model(self, *parameters):
        def transform(model):
            """Resample and convolve a model in the observation frame
            Parameters
            ----------
            model: array
                The model in some other data frame.
            Returns
            -------
            image_model: array
                `model` mapped into the observation frame
            """
            # restrict to observed portion
            model_ = self.map_channels(model)
            C = model_.shape[0]
            dtype = model_.dtype

            # FFT of model, padding the psf to the fast_shape size
            model_ = fft.Fourier(fft._pad(model_, self._fft_shape, axes=(-2, -1)))

            if self.isrot:
                axes = (1, 2)
            else:
                axes = [int(self.small_axis) + 1]
            model_conv = self.sinc_shift(model_, -self.other_shifts, axes)

            # Transposes are all over the place to make arrays F-contiguous
            # -> faster than np.einsum
            if self.isrot:
                model_conv = model_conv.reshape(*model_conv.shape[:2], -1)

                if self.small_axis:
                    return np.array(
                        [
                            np.dot(self._resconv_op[c], model_conv[c].T)
                            for c in range(C)
                        ],
                        dtype=dtype,
                    )
                else:
                    return np.array(
                        [
                            np.dot(self._resconv_op[c], model_conv[c].T).T
                            for c in range(C)
                        ],
                        dtype=dtype,
                    )

            if self.small_axis:
                model_conv = model_conv.reshape(
                    model_conv.shape[0], -1, model_conv.shape[-1]
                )
                return np.array(
                    [
                        np.dot(model_conv[c].T, self._resconv_op[c].T).T
                        for c in range(C)
                    ],
                    dtype=dtype,
                )
            else:
                model_conv = model_conv.reshape(*model_conv.shape[:2], -1)
                return np.array(
                    [
                        np.dot(self._resconv_op[c].T, model_conv[c].T).T
                        for c in range(C)
                    ],
                    dtype=dtype,
                )

        return transform<|MERGE_RESOLUTION|>--- conflicted
+++ resolved
@@ -162,11 +162,6 @@
 
 defvjp(match_shape, _grad_match_shape)
 
-<<<<<<< HEAD
-
-class ConvolutionRenderer(Renderer):
-=======
->>>>>>> 36e46a04
 
 class ConvolutionRenderer(Renderer):
     def __init__(
@@ -225,13 +220,6 @@
         if convolution_type is None:
             convolution_type = self._convolution_type
         if psf_shift is not None:
-<<<<<<< HEAD
-            kernel = fft.shift(self.diff_kernel.image,
-                               psf_shift,
-                               fft_shape=None,
-                               axes=(-2, -1),
-                               return_Fourier=True)
-=======
             kernel = fft.shift(
                 self.diff_kernel.image,
                 psf_shift,
@@ -239,7 +227,6 @@
                 axes=(-2, -1),
                 return_Fourier=True,
             )
->>>>>>> 36e46a04
         else:
             kernel = self.diff_kernel.image
         if convolution_type == "real":
@@ -265,11 +252,6 @@
             model_ = self.map_channels(model)
             # get the shift
             shift = self.get_parameter("psf_shift", *parameters)
-<<<<<<< HEAD
-            if len(shift) == 0:
-                shift = None
-=======
->>>>>>> 36e46a04
             # convolve observed channels
             model_ = self.convolve(model_, psf_shift=shift)
             # adjust spatial shapes
