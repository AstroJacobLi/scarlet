--- conflicted
+++ resolved
@@ -382,8 +382,6 @@
     # avoid using the same box for multiple components
     boxes = tuple(bbox.copy() for k in range(K))
 
-<<<<<<< HEAD
-=======
     # # define minimal boxes (NOTE: dangerous due to box truncation)
     # morphs_ = []
     # boxes = []
@@ -394,7 +392,6 @@
     #     boxes.append(bbox)
     # morphs = morphs_
 
->>>>>>> 1781eb7b
     return seds, morphs, boxes
 
 
