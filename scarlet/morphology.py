from autograd.extend import primitive, defvjp, defjvp
import scipy.special
from scipy.optimize import fsolve
from autograd.scipy.special import gamma
import autograd.numpy as np
import numpy.ma as ma
import proxmin.operators
from functools import partial

from .bbox import Box, overlapped_slices
from .constraint import (
    ConstraintChain,
    L0Constraint,
    PositivityConstraint,
    PositivityScalesConstraint,
    MonotonicityConstraint,
    MonotonicMaskConstraint,
    SymmetryConstraint,
    CenterOnConstraint,
    NormalizationConstraint,
)
from .frame import Frame
from .model import Model, UpdateException
from .parameter import Parameter, prepare_param, relative_step
from .psf import PSF
from .wavelet import Starlet, starlet_reconstruction, get_multiresolution_support
from . import fft
from . import initialization as init


class Morphology(Model):
    """Morphology base class

    The class describes the 2D image of the spatial dependence of
    `~scarlet.FactorizedComponent`.

    Parameters
    ----------
    frame: `~scarlet.Frame`
        Characterization of the model
    parameters: list of `~scarlet.Parameter`
    bbox: `~scarlet.Box`
        2D bounding box of this model
    """

    def __init__(self, frame, *parameters, bbox=None):
        assert isinstance(frame, Frame)
        self.frame = frame

        if bbox is None:
            bbox = frame.bbox
        assert isinstance(bbox, Box)
        self.bbox = bbox

        super().__init__(*parameters)

    def shrink_box(self, image, thresh=0):
        # peel the onion
        size = max(image.shape)
        dist = 0
        while (
            np.all(image[dist, :] <= thresh) and
            np.all(image[-dist - 1, :] <= thresh) and
            np.all(image[:, dist] <= thresh) and
            np.all(image[:, -dist - 1] <= thresh)
        ):
            dist += 1
        newsize = init.get_minimal_boxsize(size - 2 * dist)
        if newsize < size:
            dist = (size - newsize) // 2
            # adjust bbox
            self.bbox.origin = tuple(o + dist for o in self.bbox.origin)
            self.bbox.shape = (newsize, newsize)


class ImageMorphology(Morphology):
    """Morphology from an image

    The class uses an arbitrary image as non-parametric model. To allow for subpixel
    offsets, a Fourier-based shifting transformation is available.

    Parameters
    ----------
    frame: `~scarlet.Frame`
        Characterization of the model
    image: 2D array or `~scarlet.Parameter`
        Image parameter
    bbox: `~scarlet.Box`
        2D bounding box for focation of the image in `frame`
    shift: None or `~scarlet.Parameter`
        2D shift parameter (in units of image pixels)
    resizing: bool
        Whether to resize the box dynamically
    """

    def __init__(
        self, frame, image, bbox=None, shifting=False, shift=None, resizing=True, fixed=False
    ):
        if isinstance(image, Parameter):
            assert image.name == "image"
        else:
            constraint = PositivityConstraint()
            image = Parameter(
                image, name="image", step=relative_step, constraint=constraint, fixed=fixed,
            )

        if bbox is None:
            assert frame.bbox[1:].shape == image.shape
            bbox = Box(image.shape)
        else:
            assert bbox.shape == image.shape

        self.resizing = resizing
        self.shifting = shifting

        # create the shift parameter to allow for dynamic resizing
        if shift is None:
            shift = Parameter(np.zeros(2), name="shift", step=1e-2, fixed=self.shifting)
        else:
            assert shift.shape == (2,)
            if isinstance(shift, Parameter):
                assert shift.name == "shift"
            else:
                shift = Parameter(shift, name="shift", step=1e-2)

        parameters = (image, shift)
        super().__init__(frame, *parameters, bbox=bbox)

    def get_model(self, *parameters):
        image = self.get_parameter(0, *parameters)
        shift = self.get_parameter(1, *parameters)

        if self.shifting:
            image = fft.shift(image, shift, return_Fourier=False)
        return image

    def update(self):
        image = self._parameters[0]

        if not self.resizing or image.fixed:
            return

        # shrink the box?
        bbox = self.bbox.copy()
        self.shrink_box(image)
        if bbox != self.bbox:
            slice, _ = overlapped_slices(bbox, self.bbox)
            image = Parameter(
                image[slice],
                name=image.name,
                prior=image.prior,
                constraint=image.constraint,
                step=image.step / 2,
                fixed=image.fixed,
                m=image.m[slice] if image.m is not None else None,
                v=image.v[slice] if image.v is not None else None,
                vhat=image.vhat[slice] if image.vhat is not None else None,
            )

            # set new parameters
            self._parameters = (image,) + self._parameters[1:]

            raise UpdateException

        # grow the box?
        # because the PSF moves power across the box, the gradients at the edge
        # accummulate flux from beyond the box
        elif image.m is not None:
            # next adam gradient update
            gu = -image.m / np.sqrt(np.sqrt(ma.masked_equal(image.v, 0))) * image.step
            gu_pull = gu * (image > 0)  # check if model has flux at the edge at all
            edge_pull = np.array(
                (
                    gu_pull[:, 0].mean(),
                    gu_pull[:, -1].mean(),
                    gu_pull[0, :].mean(),
                    gu_pull[-1, :].mean(),
                )
            )

            # 0.1 compared to 1 at center
            if np.any(edge_pull > 0.1):
                # find next larger boxsize
                size = max(bbox.shape)
                newsize = init.get_minimal_boxsize(size + 1)
                pad_width = (newsize - size) // 2

                # Create new parameter for extended image
                image = Parameter(
                    np.pad(image, pad_width, mode="linear_ramp"),
                    name=image.name,
                    prior=image.prior,
                    constraint=image.constraint,
                    step=image.step / 2,
                    fixed=image.fixed,
                    m=np.pad(image.m, pad_width, mode="constant")
                    if image.m is not None
                    else None,
                    v=np.pad(image.v, pad_width, mode="constant")
                    if image.v is not None
                    else None,
                    vhat=np.pad(image.vhat, pad_width, mode="constant")
                    if image.vhat is not None
                    else None,
                )
                # set new parameters
                self._parameters = (image,) + self._parameters[1:]

                # adjust bbox
                self.bbox.origin = tuple(o - pad_width for o in self.bbox.origin)
                self.bbox.shape = (newsize, newsize)
                raise UpdateException


class ProfileMorphology(Morphology):
    """Morphology from a radial profile

    Parameters
    ----------
    frame: `~scarlet.Frame`
        Characterization of the model
    func:
        Radial profile function, signature func(R2, *parameters),
        where R2 is the squared radius.
    parameters: list of `~scarlet.Parameter`
        Parameters for the radial profile. Needs to include at least the following:
        * "radius": float
        * "center": 2D float
        * "ellipticity": 2D float
    boxsize: int
        Size of bounding box over which to evaluate the function, in frame pixels
    resizing: bool
        Whether to resize the box dynamically
    """

    def __init__(self, frame, func, *parameters, boxsize=None, resize=True):

        # define radial profile function
        self.f = func

        # retain center attribute
        center = self.get_parameter("center", *parameters)
        self.center = center

        # get bounding box
        bbox = self.get_box(*parameters, boxsize=boxsize)
        self.resizing = resize

        # x/y evaluation locations
        self._Y = np.arange(bbox.shape[-2], dtype="float") + bbox.origin[-2]
        self._X = np.arange(bbox.shape[-1], dtype="float") + bbox.origin[-1]

        # make sure radius stays positive
        radius = self.get_parameter("radius", *parameters)
        radius.constraint = self._radius_prox

        # make sure ellipticity stays in unit circle
        eps = self.get_parameter("ellipticity", *parameters)
        eps.constraint = self._eps_prox

        super().__init__(frame, *parameters, bbox=bbox)

    def get_model(self, *parameters):
        center = self.get_parameter("center", *parameters)
        _Y = self._Y - center[-2]
        _X = self._X - center[-1]

        e = self.get_parameter("ellipticity", *parameters)
        if np.all(e == 0) and not parameters:  # need e for gradients even if 0
            R2 = _Y[:, None] ** 2 + _X[None, :] ** 2
        else:
            e1, e2 = e[0], e[1]
            __X = ((1 - e1) * _X[None, :] - e2 * _Y[:, None]) / np.sqrt(
                1 - (e1 ** 2 + e2 ** 2)
            )
            __Y = (-e2 * _X[None, :] + (1 + e1) * _Y[:, None]) / np.sqrt(
                1 - (e1 ** 2 + e2 ** 2)
            )
            R2 = __Y ** 2 + __X ** 2

        Rp = self.get_parameter("radius", *parameters)
        R2 /= Rp ** 2

        morph = self.f(R2, *parameters)
        morph /= morph.sum()

        return morph

    def update(self):
        if not self.resizing:
            return

        bbox = self.get_box()
        if bbox != self.bbox:
            # adjust bbox
            self.bbox.origin = bbox.origin
            self.bbox.shape = bbox.shape
            # x/y evaluation locations
            self._Y = np.arange(bbox.shape[-2], dtype="float") + bbox.origin[-2]
            self._X = np.arange(bbox.shape[-1], dtype="float") + bbox.origin[-1]
            raise UpdateException

    def get_box(self, *parameters, boxsize=None):
        if boxsize is None:
            Rp = self.get_parameter("radius", *parameters)
            size = 10 * Rp
            boxsize = init.get_minimal_boxsize(size)
        shape = (boxsize, boxsize)

        center = self.get_parameter("center", *parameters)
        assert center is not None and len(center) >= 2
        # define bbox around center
        origin = (
            int(round(center[-2])) - (boxsize // 2),
            int(round(center[-1])) - (boxsize // 2),
        )
        bbox = Box(shape, origin=origin)
        return bbox

    def _radius_prox(self, x, step):
        return np.maximum(x, 1e-2)

    def _eps_prox(self, x, step):
        norm2 = (x ** 2).sum()
        if norm2 > 1:
            x /= np.sqrt(norm2) * 1.1  # need to get inside of unit circle
        return x


class GaussianMorphology(ProfileMorphology):
    """Morphology from a Gaussian radial profile

    Parameters
    ----------
    frame: `~scarlet.Frame`
        Characterization of the model
    center: array or `~scarlet.Parameter`
        2D center parameter (in units of frame pixels)
        If it is to be optimized, it needs to be provided as a full defined `Parameter`.
    sigma: float or `~scarlet.Parameter`
        Standard deviation of the Gaussian in frame pixels
        If it is to be optimized, it needs to be provided as a full defined `Parameter`.
    ellipticity: array or ~scarlet.Parameter`
        Two-component ellipticity (e1,e2).
        If it is to be optimized, it needs to be provided as a full defined `Parameter`.
    boxsize: int
        Size of bounding box over which to evaluate the function, in frame pixels
    """

    def __init__(self, frame, center, sigma, ellipticity=(0, 0), boxsize=None):

        assert len(center) == 2
        self.center = prepare_param(center, name="center")
        radius = prepare_param(sigma, name="radius")
        assert len(ellipticity) == 2
        ellipticity = prepare_param(ellipticity, name="ellipticity")
        parameters = (self.center, radius, ellipticity)

        if boxsize is None:
            boxsize = int(np.ceil(10 * sigma))

        super().__init__(frame, self._f, *parameters, boxsize=boxsize)

    def _f(self, R2, *parameters):
        return np.exp(-R2 / 2)


# we need gamma and kv from scipy.special

# but kv is not ported to autograd ...
<<<<<<< HEAD
=======
import scipy.special
from autograd.extend import primitive, defvjp
>>>>>>> 53cf1936

kv = primitive(scipy.special.kv)
defvjp(kv, None, lambda ans, n, x: lambda g: g * (-kv(n - 1, x) - kv(n + 1, x)) / 2.0)


class SpergelMorphology(ProfileMorphology):
    """Morphology from a Spergel (2010) radial profile

    Parameters
    ----------
    frame: `~scarlet.Frame`
        Characterization of the model
    center: array or `~scarlet.Parameter`
        2D center parameter (in units of frame pixels)
        If it is to be optimized, it needs to be provided as a full defined `Parameter`.
    nu: float or `~scarlet.Parameter`
        Bessel function order.
        If it is to be optimized, it needs to be provided as a full defined `Parameter`.
    rhalf: float or `~scarlet.Parameter`
        Half-light radius in frame pixels.
        If it is to be optimized, it needs to be provided as a full defined `Parameter`.
    ellipticity: array or None
        Two-component ellipticity (e1,e2)
        If it is to be optimized, it needs to be provided as a full defined `Parameter`.
    integrate: bool
        Whether pixel integration is performed
    boxsize: int
        Size of bounding box over which to evaluate the function, in frame pixels
    """

    def __init__(self, frame, center, nu, rhalf, ellipticity=(0, 0), boxsize=None):

        assert len(center) == 2
        self.center = prepare_param(center, name="center")

        self._minimum_nu = -0.85
        self._maximum_nu = 4.00
        nu = prepare_param(nu, name="nu")
        assert nu[0] >= self._minimum_nu and nu[0] <= self._maximum_nu
        # make sure nu stays within limits
        nu.constraint = self._nu_prox

        radius = prepare_param(rhalf, name="radius")

        assert len(ellipticity) == 2
        ellipticity = prepare_param(ellipticity, name="ellipticity")
        parameters = (self.center, nu, radius, ellipticity)

        g = np.sqrt(ellipticity[0]**2 + ellipticity[1]**2)

        if boxsize is None:
            boxsize = int(np.ceil(10 * rhalf))  # / np.sqrt((1-g) / (1+g))
        if boxsize > frame.bbox.shape[-1]:
            boxsize = frame.bbox.shape[-1]
        # compute the cnu function
        # see Table 1 in Spergel (2010) and the sentence below Eqn (8).
        # _nu = np.linspace(self._minimum_nu,
        #                   self._maximum_nu,
        #                   1000)
        #
        # def func(x, nu):
        #     return (1 + nu) * self._f_nu(x, nu + 1) - 0.25
        #
        # _cnu = [fsolve(lambda x: func(x, v), x0=0.2)[0] for v in _nu]
        # self._z = np.polyfit(_nu, _cnu, 4)  # fit a 4th order polynomial
        # instead of solving this every time, we simply store the result
        self._z = np.array(
            [-0.00788962, 0.0735303, -0.27770785, 0.99483285, 1.25227402]
        )

        super().__init__(frame, self._f, *parameters, boxsize=boxsize)

    def _f(self, R2, *parameters):
        nu = self.get_parameter("nu", *parameters)
        cnu = self._cnu(nu)

        x = np.sqrt(R2 + 1e-4) * cnu
        return self._f_nu(x, nu)

    def _f_nu(self, x, nu):
        # Eqn 3 in Spergel (2010).
        # kv is the modified Bessel function of the second kind.
        # gamma is the gamma function.
        return (x / 2) ** nu * kv(nu, x) / gamma(nu + 1)

    def _cnu(self, nu):
        z = self._z
        return z[0] * nu ** 4 + z[1] * nu ** 3 + z[2] * nu ** 2 + z[3] * nu + z[4]

    def _nu_prox(self, x, step):
        return np.maximum(np.minimum(self._maximum_nu, x), self._minimum_nu)


class PointSourceMorphology(Morphology):
    """Morphology from a PSF

    The class uses `frame.psf` as model, evaluated at `center`

    Parameters
    ----------
    frame: `~scarlet.Frame`
        Characterization of the model
    center: array or `~scarlet.Parameter`
        2D center parameter (in units of frame pixels)
    """

    def __init__(self, frame, center):

        assert frame.psf is not None and isinstance(frame.psf, PSF)
        self.psf = frame.psf

        # define bbox
        pixel_center = tuple(np.round(center).astype("int"))
        shift = (0, *pixel_center)
        bbox = self.psf.bbox + shift

        # parameters is simply 2D center
        self.center = prepare_param(center, name="center")
        super().__init__(frame, self.center, bbox=bbox)

    def get_model(self, *parameters):
        center = self.get_parameter(0, *parameters)
        box_center = np.mean(self.bbox.bounds[1:], axis=1)
        offset = center - box_center
        return self.psf.get_model(offset=offset)  # no "internal" PSF parameters here


class StarletMorphology(Morphology):
    """Morphology from a starlet representation of an image

    The class uses the starlet parameterization as an overcomplete, non-parametric model.

    Parameters
    ----------
    frame: `~scarlet.Frame`
        Characterization of the model
    image: 2D array
        Initial image to construct starlet transform
    bbox: `~scarlet.Box`
        2D bounding box for focation of the image in `frame`
    monotonic: bool
        Whether to constrain every starlet scale to be monotonic; otherwise they are
        hard-thresholded by `threshold`.
    threshold: float
        Lower bound on threshold for all but the last starlet scale
    """

    def __init__(self, frame, image, bbox=None, monotonic=False,
                 threshold=0, variance=0.05, scales=[0, 1, 2, 3, 4]):

        if bbox is None:
            assert frame.bbox[1:].shape == image.shape
            bbox = Box(image.shape)

        self.monotonic = monotonic
        self.variance = variance
        self.scales = scales
        self.thresh = threshold

        # Starlet transform of morphologies (n1,n2) with 3 dimensions: (scales+1,n1,n2)
        self.transform = Starlet.from_image(image)
        # The starlet transform is the model
        coeffs = self.transform.coefficients

        # wavelet-scale norm
        starlet_norm = self.transform.norm
        # One threshold per wavelet scale: thresh*norm
        thresh_array = np.zeros(coeffs.shape) + self.thresh
        thresh_array *= starlet_norm[:, None, None]
        # We don't threshold the last scale
        thresh_array[-1] = 0

        if not self.monotonic:
            constraint = ConstraintChain(
                PositivityConstraint(0), L0Constraint(thresh_array)
            )
        else:
            # We only apply positive and monotonic constraints to scale 1&2
            # Then we apply the old wavelet constrains on other scales.
            thresh_array[self.scales[-1]:] = 0  # no threshold on large scales
            center = tuple(s // 2 for s in bbox.shape)
            constraint = ConstraintChain(
                MonotonicMaskConstraint(center, variance=self.variance, scales=self.scales, center_radius=1),
                L0Constraint(thresh_array)
            )

        coeffs = Parameter(coeffs, name="coeffs", step=1e-2, constraint=constraint)
        super().__init__(frame, coeffs, bbox=bbox)

    def get_model(self, *parameters):
        # Takes the inverse transform of parameters as starlet coefficients
        coeffs = self.get_parameter(0, *parameters)
        return starlet_reconstruction(coeffs)

    def update(self):
        coeffs = self.get_parameter(0)
        if coeffs.fixed:
            return

        # shrink the box?
        image = self.get_model()
        bbox = self.bbox.copy()
        self.shrink_box(image, thresh=1e-8)
        if bbox != self.bbox:
            slice, _ = overlapped_slices(bbox, self.bbox)
            center = tuple(s // 2 for s in self.bbox.shape)
            coeffs = self.transform.coefficients
            # wavelet-scale norm
            starlet_norm = self.transform.norm
            # One threshold per wavelet scale: thresh*norm
            thresh_array = np.zeros(coeffs.shape) + self.thresh
            thresh_array *= starlet_norm[:, None, None]
            # We don't threshold the last scale
            thresh_array[-1] = 0
            if self.monotonic:
                # non-monotonic can keep its constraint as it's independent of size
                thresh_array[self.scales[-1]:] = 0  # no threshold on large scales
                constraint = ConstraintChain(
                    MonotonicMaskConstraint(center, variance=self.variance,
                                            scales=self.scales, center_radius=1),
                    L0Constraint(thresh_array)
                )
                # constraint = MonotonicMaskConstraint(center, center_radius=1)
            coeffs = Parameter(
                coeffs[:, slice[0], slice[1]],
                name=coeffs.name,
                prior=coeffs.prior,
                constraint=constraint,
                step=coeffs.step,
                fixed=coeffs.fixed,
                m=coeffs.m[:, slice[0], slice[1]] if coeffs.m is not None else None,
                v=coeffs.v[:, slice[0], slice[1]] if coeffs.v is not None else None,
                vhat=coeffs.vhat[:, slice[0], slice[1]]
                if coeffs.vhat is not None
                else None,
            )

            # set new parameters
            self._parameters = (coeffs,) + self._parameters[1:]

            raise UpdateException


class ExtendedSourceMorphology(ImageMorphology):
    def __init__(
        self,
        frame,
        center,
        image,
        bbox=None,
        monotonic="angle",
        symmetric=False,
        min_grad=0,
        shifting=False,
        resizing=True,
    ):
        """Non-parametric image morphology designed for galaxies as extended sources.

        Parameters
        ----------
        frame: `~scarlet.Frame`
            The frame of the full model
        center: tuple
            Center of the source
        image: `numpy.ndarray`
            Image of the source.
        bbox: `~scarlet.Box`
            2D bounding box for focation of the image in `frame`
        monotonic: ['flat', 'angle', 'nearest'] or None
            Which version of monotonic decrease in flux from the center to enforce
        symmetric: `bool`
            Whether or not to enforce symmetry.
        min_grad: float in [0,1)
            Minimal radial decline for monotonicity (in units of reference pixel value)
        shifting: `bool`
            Whether or not a subpixel shift is added as optimization parameter
        resize: bool
            Whether to resize the box dynamically
        """

        constraints = []
        # backwards compatibility: monotonic was boolean
        if monotonic is True:
            monotonic = "angle"
        elif monotonic is False:
            monotonic = None
        if monotonic is not None:
            # most astronomical sources are monotonically decreasing
            # from their center
            constraints.append(
                MonotonicityConstraint(neighbor_weight=monotonic, min_gradient=min_grad)
            )

        if symmetric:
            # have 2-fold rotation symmetry around their center ...
            constraints.append(SymmetryConstraint())

        constraints += [
            # ... and are positive emitters
            PositivityConstraint(),
            # prevent a weak source from disappearing entirely
            CenterOnConstraint(),
            # break degeneracies between sed and morphology
            NormalizationConstraint("max"),
        ]
        morph_constraint = ConstraintChain(*constraints)
        image = Parameter(image, name="image", step=1e-2, constraint=morph_constraint)

        self.pixel_center = np.round(center).astype("int")
        if shifting:
            shift = Parameter(center - self.pixel_center, name="shift", step=1e-1)
        else:
            shift = None
        self.shift = shift

        super().__init__(
            frame, image, bbox=bbox, shifting=shifting, shift=shift, resizing=resizing
        )

    @property
    def center(self):
        if self.shift is not None:
            return self.pixel_center + self.shift
        else:
            return self.pixel_center<|MERGE_RESOLUTION|>--- conflicted
+++ resolved
@@ -368,11 +368,8 @@
 # we need gamma and kv from scipy.special
 
 # but kv is not ported to autograd ...
-<<<<<<< HEAD
-=======
 import scipy.special
 from autograd.extend import primitive, defvjp
->>>>>>> 53cf1936
 
 kv = primitive(scipy.special.kv)
 defvjp(kv, None, lambda ans, n, x: lambda g: g * (-kv(n - 1, x) - kv(n + 1, x)) / 2.0)
